from lxml.html import parse, tostring, fromstring
import re, sys, os, socket
from urllib import unquote
from urllib2 import urlopen
from time import sleep
from os.path import exists
from datetime import date, timedelta, datetime
import codecs

# scrap Amazon for book and author data

re_expect_end = re.compile('</div>\n</body>\n</html>[ \n]*$')

# publisher = Big Idea Books & Just Me Music
re_personalized = re.compile('Personalized for (.*) \((Boy|Girl)\)', re.I)

def percent(a, b):
    return float(a * 100.0) / b

class PersonalizedBooks(Exception):
    pass

page_size = 12
max_pages = 100
max_results = page_size * max_pages

# http://www.amazon.com/s/qid=1265761735/ref=sr_nr_n_0/177-5112913-4864616?ie=UTF8&rs=1000&bbn=1000&rnid=1000&rh=i%3Astripbooks%2Cp_n%5Ffeature%5Fbrowse-bin%3A618083011%2Cp%5Fn%5Fdate%3A20090101%2Cn%3A%211000%2Cn%3A1
re_product_title = re.compile('/dp/([^/]*)')
re_result_count = re.compile('Showing (?:[\d,]+ - [\d,]+ of )?([\d,]+) Result')
#re_rh_n = re.compile('rh=n%3A(\d+)%2C')
re_rh_n = re.compile('%2Cn%3A(\d+)')
re_facet_count = re.compile(u'^\xa0\(([\d,]+)\)$')
u'\xa0(8)'

base_url = "http://www.amazon.com/s?ie=UTF8&rh="
rh = 'i:stripbooks,p_n_feature_browse-bin:618083011,p_n_date:'

out_dir = '/home/edward/amazon/crawl'

# 4 = Children's Books, 28 = Teens
re_child_book_param = re.compile(',n:(4|28)(?:&page=\d+)?$')

def now():
    return datetime.utcnow().replace(microsecond=0)

max_size = 1024 * 1024 * 100
ip = '207.241.229.141'
content_type_hdr = 'Content-Type: '
re_charset_header = re.compile('; charset=(.+)\r\n')
version_block = '1 0 Open Library\nURL IP-address Archive-date Content-type Archive-length\n'

class Scraper:
    def __init__(self, recording=True):
        self.host = 'www.amazon.com'
        self.sock = socket.create_connection((self.host, 80))
        self.recording = recording
        self.cur_arc = None

    def add_to_arc(self, url, start, content_type, reply):
        d = start.strftime('%Y%m%d%H%M%S')
        if self.cur_arc is None or os.stat(arc_dir + self.cur_arc).st_size > max_size:
            self.cur_arc = now().strftime('%Y%m%d%H%M%S') + '.arc'
            assert not exists(arc_dir + self.cur_arc)
            out = open(arc_dir + self.cur_arc, 'w')
            out.write(' '.join(['filespec://' + self.cur_arc, ip, d, 'text/plain', str(len(version_block))]) + '\n')
            out.write(version_block)
        else:
            out = open(arc_dir + self.cur_arc, 'a')
        out.write('\n' + ' '.join([url, ip, d, content_type, str(len(reply))]) + '\n')
        out.write(reply)
        out.close()

    def get(self, url):
        start = now()
        send = 'GET %s HTTP/1.1\r\nHost: %s\r\nUser-Agent: Mozilla/5.0\r\nAccept-Encoding: identity\r\n\r\n' % (url, self.host)
        self.sock.sendall(send)

        fp = self.sock.makefile('rb', 0)
        recv_buf = ''

        line = fp.readline()
        if not line.startswith('HTTP/1.1 200'):
            print 'status:', `line`
        recv_buf += line

        body = ''
        content_type = None
        charset = None
        for line in fp: # read headers
            recv_buf += line
            if line.lower().startswith('transfer-encoding'):
                assert line == 'Transfer-Encoding: chunked\r\n'
            if line == '\r\n':
                break
            if line.lower().startswith('content-type'):
                assert line.startswith(content_type_hdr)
                assert line[-2:] == '\r\n'
                content_type = line[len(content_type_hdr):line.find(';') if ';' in line else -2]
                if 'charset' in line.lower():
                    m = re_charset_header.search(line)
                    charset = m.group(1)

        while True:
            line = fp.readline()
            recv_buf += line
            chunk_size = int(line, 16)
            if chunk_size == 0:
                break
            chunk = fp.read(chunk_size)
            recv_buf += chunk
            body += chunk
            assert chunk_size == len(chunk)
            recv_buf += fp.read(2)
        line = fp.readline()
        recv_buf += line
        fp.close()
        if self.recording:
            self.add_to_arc(url, start, content_type, recv_buf)
        return body.decode(charset) if charset else body

scraper = Scraper(recording=False)

def get_url(params):
    url = base_url + params
    page = scraper.get(url)
    return fromstring(page)

def get_total(root):
    if root.find(".//h1[@id='noResultsTitle']") is not None:
        return 0
    result_count = root.find(".//td[@class='resultCount']").text
    m = re_result_count.match(result_count)
    return int(m.group(1).replace(',', ''))

def read_books(params, root):
    # sometimes there is no link, bug at Amazaon
    # either skip it, or reload the page
    for i in range(5):
        book_links = [e.find('.//a[@href]') for e in root.find_class('dataColumn')]
        if all(a is not None for a in book_links):
            break
        sleep(2)
        print 'retry:', params
        root = get_url(params)
    if re_child_book_param.search(params) and all(re_personalized.search(span.text) for span in root.find_class('srTitle')):
        raise PersonalizedBooks
    return [re_product_title.search(a.attrib['href']).group(1) for a in book_links if a is not None and a.text]

def get_cats(root):
    cats = []
    for div in root.find_class('narrowItemHeading'):
        if div.text != 'Department':
            continue
        container = div.getparent()
        assert container.tag == 'td' and container.attrib['class'] == 'refinementContainer'
        break

    table = container.find('table')
    for e in table.iterfind(".//div[@class='refinement']"):
        a = e[0]
        assert a.tag == 'a'
        span1 = a[0]
        assert span1.tag == 'span' and span1.attrib['class'] == 'refinementLink'
        span2 = a[1]
        assert span2.tag == 'span' and span2.attrib['class'] == 'narrowValue'
        href = a.attrib['href']
        m1 = re_rh_n.search(href)
        if not m1:
            print 'no match:'
            print `href`
        m2 = re_facet_count.search(span2.text)
        cats.append((int(m1.group(1)), span1.text, int(m2.group(1).replace(',',''))))
        
    return cats

    for e in container.find('table').find_class('refinementLink'):
        a = e.getparent()
        assert a.tag == 'a'
        cat = { 'url': a.attrib['href'], 'title': e.text }
        href = a.attrib['href']
        m = re_rh_n.search(href)
        cats.append((int(m.group(1)), e.text))

def read_page(params):
    # read search results page
    root = get_url(params)
    total = get_total(root)
    if total == 0:
        print 'no results found'
        return total, set(), []
    grand_total = total
    pages = (total / page_size) + 1
    print 'total:', total, 'pages:', pages

    cats = get_cats(root)
    print 'cats 1'
    for a, b, c in cats:
        print "%8d %-30s %8d" % (a, b, c)
    #return grand_total, [], cats

    books = set()

    books.update(read_books(params, root))
    for page in range(2, min((pages, 100))+1):
        params_with_page = params + "&page=%d" % page
        books.update(read_books(params_with_page, get_url(params_with_page)))
        print page, len(books)

    print len(books)

    cats = get_cats(root)
    print 'cats 2'
    for a, b, c in cats:
        print "%8d %30s %8d" % (a, b, c)
    print 'cat total:', sum(i[2] for i in cats)
    if total > max_results:
        for n, title, count in cats:
            print `n, title, count`
            params_with_cat = params + ",n:" + str(n)
            root = get_url(params_with_cat)
            cat_total = get_total(root)
            pages = (cat_total / page_size) + 1
            print 'cat_total:', total, 'pages:', total / page_size
            if cat_total > max_results:
                print 'cat_total (%d) > max results (%d)' % (total, max_results)
    #        assert cat_total <= max_results
            try:
                books.update(read_books(params_with_cat, root))
            except PersonalizedBooks:
                print 'WARNING: Personalized Books'
                continue
            for page in range(2, min((pages, 100)) + 1):
                params_with_page = params_with_cat + "&page=%d" % page
                try:
                    books.update(read_books(params_with_page, get_url(params_with_page)))
                except PersonalizedBooks:
                    print 'WARNING: Personalized Books'
                    break
                print `n, title, page, cat_total / page_size, len(books), "%.1f%%" % percent(len(books), grand_total)`
            print

    return total, books, cats

<<<<<<< HEAD
def write_books(books):
=======
def write_books(cur_date, books):
    out = open(out_dir + "/list." + cur_date, 'w')
    for b in books:
        print >> out, b
    out.close()
    return
>>>>>>> 1707f235
    i = 0
    error_count = 0

    for asin in books:
        i+= 1
        for attempt in range(5):
            try:
                #page = urlopen('http://amazon.com/dp/' + asin).read()
                page = scraper.get('http://www.amazon.com/dp/' + asin)
                if re_expect_end.search(page):
                    break
                print 'bad page ending'
                print `page[-60:]`
                error_count += 1
                if error_count == 50:
                    print 'too many bad endings'
                    print 'http://amazon.com/dp/' + asin
                    sys.exit(0)
            except:
                pass
            print 'retry'
            sleep(5)

if __name__ == '__main__':

    one_day = timedelta(days=1)
    cur = date(2009, 1, 1) # start date
    cur = date(2009, 12, 25)
    while True:
        print cur
        total, books, cats = read_page(rh + cur.strftime("%Y%m%d"))
        open(out_dir + '/total.' + str(cur), 'w').write(str(total) + "\n")

        out = open(out_dir + "/cats." + str(cur), 'w')
        for i in cats:
            print >> out, i
        out.close()
        print len(books)
        write_books(str(cur), books)
        cur += one_day<|MERGE_RESOLUTION|>--- conflicted
+++ resolved
@@ -241,16 +241,7 @@
 
     return total, books, cats
 
-<<<<<<< HEAD
 def write_books(books):
-=======
-def write_books(cur_date, books):
-    out = open(out_dir + "/list." + cur_date, 'w')
-    for b in books:
-        print >> out, b
-    out.close()
-    return
->>>>>>> 1707f235
     i = 0
     error_count = 0
 
