$def with (user)

$var title: $_("Settings")

<div class="mybooks">
  $:render_template("account/sidebar", user, key="settings", owners_page=True)
  <div>
    <div id="contentHead">
      <div class="small sansserif grey account-settings-menu">
	<a href="$ctx.user.key">$ctx.user.displayname</a>
	&raquo; $_("Settings")
      </div>
    </div>

<<<<<<< HEAD
<div id="contentBody">
    <p class="sansserif larger"><a href="$user.key">$_("View")</a> $_("or") <a href="$user.key?m=edit">$_("Edit")</a> $_("Your Profile Page")</p>
    <p class="sansserif larger"><a href="/account/loans">$_("View Loans")</a></p>
    <p class="sansserif larger"><a href="/account/books">$_("View or Edit your Reading Log")</a></p>
    <p class="sansserif larger"><a href="/account/lists">$_("View or Edit your Lists")</a></p>
    <p class="sansserif larger"><a href="/account/import">$_("Import and Export Options")</a></p>
    <p class="sansserif larger"><a href="/account/privacy">$_("Manage Privacy Settings")</a></p>
    <p class="sansserif larger"><a href="/account/notifications">$_("Manage Notifications Settings")</a></p>
    <p class="sansserif larger"><a href="//archive.org/account/index.php?settings=1">$_("Manage Mailing List Subscriptions")</a></p>
    <p class="sansserif larger"><a href="https://archive.org/account/index.php?settings=1">$_("Change Password")</a></p>
    <p class="sansserif larger"><a href="https://archive.org/account/index.php?settings=1">$_("Update Email Address")</a></p>
    <p class="sansserif larger"><a href="https://openlibrary.org/help/faq/troubleshooting#deleteaccount">$_("Deactivate Account")</a></p>
    <br/>
    <p class="sansserif larger"><a href="/contact">$_("Please contact us if you need help with anything else.")</a></p>

=======
    <div id="contentBody">
      <h1>$_('Settings & Privacy')</h1>
      <p class="sansserif larger"><a href="https://archive.org/account/index.php?settings=1">$_("Change Password")</a></p>
      <p class="sansserif larger"><a href="https://archive.org/account/index.php?settings=1">$_("Update Email Address")</a></p>
      <p class="sansserif larger"><a href="/account/notifications">$_("Your Notifications")</a></p>
      <p class="sansserif larger"><a href="//archive.org/account/index.php?settings=1">$_("Internet Archive Announcements")</a></p>
      <p class="sansserif larger"><a href="/account/privacy">$_("Your Privacy Settings")</a></p>
      <p class="sansserif larger"><a href="$user.key">$_("View")</a> $_("or") <a href="$user.key?m=edit">$_("Edit")</a> $_("Your Profile Page")</p>
      <p class="sansserif larger"><a href="/account/books">$_("View or Edit your Reading Log")</a></p>
      <p class="sansserif larger"><a href="/account/lists">$_("View or Edit your Lists")</a></p>
      <p class="sansserif larger"><a href="/account/import">$_("Import and Export Options")</a></p>
      <br/>
      <p class="sansserif larger"><a href="/contact">$_("Please contact us if you need help with anything else.")</a></p>
>>>>>>> d5529193
    </div>
  </div>
</div><|MERGE_RESOLUTION|>--- conflicted
+++ resolved
@@ -12,37 +12,20 @@
       </div>
     </div>
 
-<<<<<<< HEAD
-<div id="contentBody">
-    <p class="sansserif larger"><a href="$user.key">$_("View")</a> $_("or") <a href="$user.key?m=edit">$_("Edit")</a> $_("Your Profile Page")</p>
-    <p class="sansserif larger"><a href="/account/loans">$_("View Loans")</a></p>
-    <p class="sansserif larger"><a href="/account/books">$_("View or Edit your Reading Log")</a></p>
-    <p class="sansserif larger"><a href="/account/lists">$_("View or Edit your Lists")</a></p>
-    <p class="sansserif larger"><a href="/account/import">$_("Import and Export Options")</a></p>
-    <p class="sansserif larger"><a href="/account/privacy">$_("Manage Privacy Settings")</a></p>
-    <p class="sansserif larger"><a href="/account/notifications">$_("Manage Notifications Settings")</a></p>
-    <p class="sansserif larger"><a href="//archive.org/account/index.php?settings=1">$_("Manage Mailing List Subscriptions")</a></p>
-    <p class="sansserif larger"><a href="https://archive.org/account/index.php?settings=1">$_("Change Password")</a></p>
-    <p class="sansserif larger"><a href="https://archive.org/account/index.php?settings=1">$_("Update Email Address")</a></p>
-    <p class="sansserif larger"><a href="https://openlibrary.org/help/faq/troubleshooting#deleteaccount">$_("Deactivate Account")</a></p>
-    <br/>
-    <p class="sansserif larger"><a href="/contact">$_("Please contact us if you need help with anything else.")</a></p>
-
-=======
     <div id="contentBody">
       <h1>$_('Settings & Privacy')</h1>
-      <p class="sansserif larger"><a href="https://archive.org/account/index.php?settings=1">$_("Change Password")</a></p>
-      <p class="sansserif larger"><a href="https://archive.org/account/index.php?settings=1">$_("Update Email Address")</a></p>
-      <p class="sansserif larger"><a href="/account/notifications">$_("Your Notifications")</a></p>
-      <p class="sansserif larger"><a href="//archive.org/account/index.php?settings=1">$_("Internet Archive Announcements")</a></p>
-      <p class="sansserif larger"><a href="/account/privacy">$_("Your Privacy Settings")</a></p>
       <p class="sansserif larger"><a href="$user.key">$_("View")</a> $_("or") <a href="$user.key?m=edit">$_("Edit")</a> $_("Your Profile Page")</p>
       <p class="sansserif larger"><a href="/account/books">$_("View or Edit your Reading Log")</a></p>
       <p class="sansserif larger"><a href="/account/lists">$_("View or Edit your Lists")</a></p>
       <p class="sansserif larger"><a href="/account/import">$_("Import and Export Options")</a></p>
+      <p class="sansserif larger"><a href="/account/privacy">$_("Manage Privacy Settings")</a></p>
+      <p class="sansserif larger"><a href="/account/notifications">$_("Manage Notifications Settings")</a></p>
+      <p class="sansserif larger"><a href="//archive.org/account/index.php?settings=1">$_("Manage Mailing List Subscriptions")</a></p>
+      <p class="sansserif larger"><a href="https://archive.org/account/index.php?settings=1">$_("Change Password")</a></p>
+      <p class="sansserif larger"><a href="https://archive.org/account/index.php?settings=1">$_("Update Email Address")</a></p>
+      <p class="sansserif larger"><a href="https://openlibrary.org/help/faq/troubleshooting#deleteaccount">$_("Deactivate Account")</a></p>
       <br/>
       <p class="sansserif larger"><a href="/contact">$_("Please contact us if you need help with anything else.")</a></p>
->>>>>>> d5529193
     </div>
   </div>
 </div>