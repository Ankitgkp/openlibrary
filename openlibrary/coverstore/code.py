import array
import datetime
import io
import json
import logging
import os

import memcache
import requests
from openlibrary.plugins.openlibrary.lists import create_list_preview, create_preview_recommendation_text
import web

from PIL import Image
from PIL import ImageDraw
from PIL import ImageFont

from openlibrary.coverstore import config, db, ratelimit
from openlibrary.coverstore.coverlib import read_file, read_image, save_image
from openlibrary.coverstore.utils import (
    changequery,
    download,
    ol_get,
    ol_things,
    random_string,
    rm_f,
    safeint,
)
from openlibrary.plugins.openlibrary.processors import CORSProcessor

logger = logging.getLogger("coverstore")

urls = (
    '/',
    'index',
    '/([^ /]*)/upload',
    'upload',
    '/([^ /]*)/upload2',
    'upload2',
    '/([^ /]*)/([a-zA-Z]*)/(.*)-([SML]).jpg',
    'cover',
    '/([^ /]*)/([a-zA-Z]*)/(.*)().jpg',
    'cover',
    '/([^ /]*)/([a-zA-Z]*)/(.*).json',
    'cover_details',
    '/([^ /]*)/query',
    'query',
    '/([^ /]*)/touch',
    'touch',
    '/([^ /]*)/delete',
    'delete',
    '/preview',
    'list_preview'
)
app = web.application(urls, locals())

app.add_processor(CORSProcessor())


def get_cover_id(olkeys):
    """Return the first cover from the list of ol keys."""
    for olkey in olkeys:
        doc = ol_get(olkey)
        if not doc:
            continue
        is_author = doc['key'].startswith("/authors")
        covers = doc.get('photos' if is_author else 'covers', [])
        # Sometimes covers is stored as [None] or [-1] to indicate no covers.
        # If so, consider there are no covers.
        if covers and (covers[0] or -1) >= 0:
            return covers[0]


def _query(category, key, value):
    if key == 'olid':
        prefixes = dict(a="/authors/", b="/books/", w="/works/")
        if category in prefixes:
            olkey = prefixes[category] + value
            return get_cover_id([olkey])
    else:
        if category == 'b':
            if key == 'isbn':
                value = value.replace("-", "").strip()
                key = "isbn_"
            if key == 'oclc':
                key = 'oclc_numbers'
            olkeys = ol_things(key, value)
            return get_cover_id(olkeys)
    return None


ERROR_EMPTY = 1, "No image found"
ERROR_INVALID_URL = 2, "Invalid URL"
ERROR_BAD_IMAGE = 3, "Invalid Image"


class index:
    def GET(self):
        return '<h1>Open Library Book Covers Repository</h1><div>See <a href="https://openlibrary.org/dev/docs/api/covers">Open Library Covers API</a> for details.</div>'


def _cleanup():
    web.ctx.pop("_fieldstorage", None)
    web.ctx.pop("_data", None)
    web.ctx.env = {}


class upload:
    def POST(self, category):
        i = web.input(
            'olid',
            author=None,
            file={},
            source_url=None,
            success_url=None,
            failure_url=None,
        )

        success_url = i.success_url or web.ctx.get('HTTP_REFERRER') or '/'
        failure_url = i.failure_url or web.ctx.get('HTTP_REFERRER') or '/'

        def error(code__msg):
            (code, msg) = code__msg
            print("ERROR: upload failed, ", i.olid, code, repr(msg), file=web.debug)
            _cleanup()
            url = changequery(failure_url, errcode=code, errmsg=msg)
            raise web.seeother(url)

        if i.source_url:
            try:
                data = download(i.source_url)
            except:
                error(ERROR_INVALID_URL)
            source_url = i.source_url
        elif i.file is not None and i.file != {}:
            data = i.file.value
            source_url = None
        else:
            error(ERROR_EMPTY)

        if not data:
            error(ERROR_EMPTY)

        try:
            save_image(
                data,
                category=category,
                olid=i.olid,
                author=i.author,
                source_url=i.source_url,
                ip=web.ctx.ip,
            )
        except ValueError:
            error(ERROR_BAD_IMAGE)

        _cleanup()
        raise web.seeother(success_url)


class upload2:
    """openlibrary.org POSTs here via openlibrary/plugins/upstream/covers.py upload"""

    def POST(self, category):
        i = web.input(
            olid=None, author=None, data=None, source_url=None, ip=None, _unicode=False
        )

        web.ctx.pop("_fieldstorage", None)
        web.ctx.pop("_data", None)

        def error(code__msg):
            (code, msg) = code__msg
            _cleanup()
            e = web.badrequest()
            e.data = json.dumps({"code": code, "message": msg})
            logger.exception("upload2.POST() failed: " + e.data)
            raise e

        source_url = i.source_url
        data = i.data

        if source_url:
            try:
                data = download(source_url)
            except:
                error(ERROR_INVALID_URL)

        if not data:
            error(ERROR_EMPTY)

        try:
            d = save_image(
                data,
                category=category,
                olid=i.olid,
                author=i.author,
                source_url=i.source_url,
                ip=i.ip,
            )
        except ValueError:
            error(ERROR_BAD_IMAGE)

        _cleanup()
        return json.dumps({"ok": "true", "id": d.id})


def trim_microsecond(date):
    # ignore microseconds
    return datetime.datetime(*date.timetuple()[:6])


def zipview_url(item, zipfile, filename):
    # http or https
    protocol = web.ctx.protocol
    return (
        "%(protocol)s://archive.org/download/%(item)s/%(zipfile)s/%(filename)s"
        % locals()
    )


# Number of images stored in one archive.org item
IMAGES_PER_ITEM = 10000


def zipview_url_from_id(coverid, size):
    suffix = size and ("-" + size.upper())
    item_index = coverid / IMAGES_PER_ITEM
    itemid = "olcovers%d" % item_index
    zipfile = itemid + suffix + ".zip"
    filename = "%d%s.jpg" % (coverid, suffix)
    return zipview_url(itemid, zipfile, filename)


class cover:
    def GET(self, category, key, value, size):
        i = web.input(default="true")
        key = key.lower()

        def is_valid_url(url):
            return url.startswith(("http://", "https://"))

        def notfound():
            if (
                config.default_image
                and i.default.lower() != "false"
                and not is_valid_url(i.default)
            ):
                return read_file(config.default_image)
            elif is_valid_url(i.default):
                raise web.seeother(i.default)
            else:
                raise web.notfound("")

        def redirect(id):
            size_part = size and ("-" + size) or ""
            url = f"/{category}/id/{id}{size_part}.jpg"

            query = web.ctx.env.get('QUERY_STRING')
            if query:
                url += '?' + query
            raise web.found(url)

        if key == 'isbn':
            value = value.replace("-", "").strip()  # strip hyphens from ISBN
            # Disabling ratelimit as iptables is taking care of botnets.
            # value = self.ratelimit_query(category, key, value)
            value = self.query(category, key, value)

            # Redirect isbn requests to archive.org.
            # This will heavily reduce the load on coverstore server.
            # The max_coveritem_index config parameter specifies the latest
            # olcovers items uploaded to archive.org.
            if value and self.is_cover_in_cluster(value):
                url = zipview_url_from_id(int(value), size)
                raise web.found(url)
        elif key == 'ia':
            url = self.get_ia_cover_url(value, size)
            if url:
                raise web.found(url)
            else:
                value = None  # notfound or redirect to default. handled later.
        elif key != 'id':
            value = self.query(category, key, value)

        if value and safeint(value) in config.blocked_covers:
            raise web.notfound()

        # redirect to archive.org cluster for large size and original images whenever possible
        if value and (size == "L" or size == "") and self.is_cover_in_cluster(value):
            url = zipview_url_from_id(int(value), size)
            raise web.found(url)

        d = value and self.get_details(value, size.lower())
        if not d:
            return notfound()

        # set cache-for-ever headers only when requested with ID
        if key == 'id':
            etag = f"{d.id}-{size.lower()}"
            if not web.modified(trim_microsecond(d.created), etag=etag):
                raise web.notmodified()

            web.header('Cache-Control', 'public')
            web.expires(
                100 * 365 * 24 * 3600
            )  # this image is not going to expire in next 100 years.
        else:
            web.header('Cache-Control', 'public')
            web.expires(
                10 * 60
            )  # Allow the client to cache the image for 10 mins to avoid further requests

        web.header('Content-Type', 'image/jpeg')
        try:
            return read_image(d, size)
        except OSError:
            raise web.notfound()

    def get_ia_cover_url(self, identifier, size="M"):
        url = "https://archive.org/metadata/%s/metadata" % identifier
        try:
            d = requests.get(url).json().get("result", {})
        except (OSError, ValueError):
            return

        # Not a text item or no images or scan is not complete yet
        if (
            d.get("mediatype") != "texts"
            or d.get("repub_state", "4") not in ["4", "6"]
            or "imagecount" not in d
        ):
            return

        w, h = config.image_sizes[size.upper()]
        return "https://archive.org/download/%s/page/cover_w%d_h%d.jpg" % (
            identifier,
            w,
            h,
        )

    def get_details(self, coverid, size=""):
        try:
            coverid = int(coverid)
        except ValueError:
            return None

        # Use tar index if available to avoid db query. We have 0-6M images in tar balls.
        if isinstance(coverid, int) and coverid < 6000000 and size in "sml":
            path = self.get_tar_filename(coverid, size)

            if path:
                if size:
                    key = "filename_%s" % size
                else:
                    key = "filename"
                return web.storage(
                    {"id": coverid, key: path, "created": datetime.datetime(2010, 1, 1)}
                )

        return db.details(coverid)

    def is_cover_in_cluster(self, coverid):
        """Returns True if the cover is moved to archive.org cluster.
        It is found by looking at the config variable max_coveritem_index.
        """
        try:
            return int(coverid) < IMAGES_PER_ITEM * config.get("max_coveritem_index", 0)
        except (TypeError, ValueError):
            return False

    def get_tar_filename(self, coverid, size):
        """Returns tarfile:offset:size for given coverid."""
        tarindex = coverid / 10000
        index = coverid % 10000
        array_offset, array_size = get_tar_index(tarindex, size)

        offset = array_offset and array_offset[index]
        imgsize = array_size and array_size[index]

        if size:
            prefix = "%s_covers" % size
        else:
            prefix = "covers"

        if imgsize:
            name = "%010d" % coverid
            return f"{prefix}_{name[:4]}_{name[4:6]}.tar:{offset}:{imgsize}"

    def query(self, category, key, value):
        return _query(category, key, value)

    ratelimit_query = ratelimit.ratelimit()(query)


@web.memoize
def get_tar_index(tarindex, size):
    path = os.path.join(config.data_root, get_tarindex_path(tarindex, size))
    if not os.path.exists(path):
        return None, None

    return parse_tarindex(open(path))


def get_tarindex_path(index, size):
    name = "%06d" % index
    if size:
        prefix = "%s_covers" % size
    else:
        prefix = "covers"

    itemname = f"{prefix}_{name[:4]}"
    filename = f"{prefix}_{name[:4]}_{name[4:6]}.index"
    return os.path.join('items', itemname, filename)


def parse_tarindex(file):
    """Takes tarindex file as file objects and returns array of offsets and array of sizes. The size of the returned arrays will be 10000."""
    array_offset = array.array('L', [0 for i in range(10000)])
    array_size = array.array('L', [0 for i in range(10000)])

    for line in file:
        line = line.strip()
        if line:
            name, offset, imgsize = line.split("\t")
            coverid = int(name[:10])  # First 10 chars is coverid, followed by ".jpg"
            index = coverid % 10000
            array_offset[index] = int(offset)
            array_size[index] = int(imgsize)
    return array_offset, array_size


class cover_details:
    def GET(self, category, key, value):
        d = _query(category, key, value)

        if key == 'id':
            web.header('Content-Type', 'application/json')
            d = db.details(value)
            if d:
                if isinstance(d['created'], datetime.datetime):
                    d['created'] = d['created'].isoformat()
                    d['last_modified'] = d['last_modified'].isoformat()
                return json.dumps(d)
            else:
                raise web.notfound("")
        else:
            value = _query(category, key, value)
            if value is None:
                return web.notfound("")
            else:
                return web.found(f"/{category}/id/{value}.json")


class query:
    def GET(self, category):
        i = web.input(
            olid=None, offset=0, limit=10, callback=None, details="false", cmd=None
        )
        offset = safeint(i.offset, 0)
        limit = safeint(i.limit, 10)
        details = i.details.lower() == "true"

        if limit > 100:
            limit = 100

        if i.olid and ',' in i.olid:
            i.olid = i.olid.split(',')
        result = db.query(category, i.olid, offset=offset, limit=limit)

        if i.cmd == "ids":
            result = {r.olid: r.id for r in result}
        elif not details:
            result = [r.id for r in result]
        else:

            def process(r):
                return {
                    'id': r.id,
                    'olid': r.olid,
                    'created': r.created.isoformat(),
                    'last_modified': r.last_modified.isoformat(),
                    'source_url': r.source_url,
                    'width': r.width,
                    'height': r.height,
                }

            result = [process(r) for r in result]

        json_data = json.dumps(result)
        web.header('Content-Type', 'text/javascript')
        if i.callback:
            return f"{i.callback}({json_data});"
        else:
            return json_data


class touch:
    def POST(self, category):
        i = web.input(id=None, redirect_url=None)
        redirect_url = i.redirect_url or web.ctx.get('HTTP_REFERRER')

        id = i.id and safeint(i.id, None)
        if id:
            db.touch(id)
            raise web.seeother(redirect_url)
        else:
            return 'no such id: %s' % id


class delete:
    def POST(self, category):
        i = web.input(id=None, redirect_url=None)
        redirect_url = i.redirect_url

        id = i.id and safeint(i.id, None)
        if id:
            db.delete(id)
            if redirect_url:
                raise web.seeother(redirect_url)
            else:
                return 'cover has been deleted successfully.'
        else:
            return 'no such id: %s' % id


def overlay_covers_over_background():
    """This method take as an input a list with the five books, from a list, 
    and put their cover in the correct spot in order to create a new image for social-card"""
    
<<<<<<< HEAD
    five_seeds = create_list_preview("/people/openlibrary/lists/OL5L")
    background = Image.open("/openlibrary/static/images/Twitter_Post_Background_Shelf_Color.png")

    logo = Image.open("/openlibrary/static/images/Open_Library_logo.png")

=======
    five_seeds = create_list_preview("/people/openlibrary/lists/OL1L")     
    background = Image.open("/openlibrary/static/images/Twitter_Post_Background_Shelf_Color.png")
    
    recom_text = create_preview_recommendation_text("/people/openlibrary/lists/OL1L")
>>>>>>> a23f6387
    text_size=(344,33)
    logo_size=(168,41)
    text_position=(340,406)
    logo_position=(823,439)

    image = []
    for seed in five_seeds:
        cover = seed.get_cover()        

        if  cover:
            response = requests.get(f"https://covers.openlibrary.org/b/id/{cover.id}-M.jpg")
            image_bytes = io.BytesIO(response.content)

            img = Image.open(image_bytes)

            #resize the image
            size = (162,263)
            image.append(img.resize(size,Image.ANTIALIAS))


    if len(image) == 5:
        background.paste(image[0], (33, 102))
        background.paste(image[1], (228, 102))
        background.paste(image[2], (430, 102))
        background.paste(image[3], (637, 102))
        background.paste(image[4], (822, 102))

    elif len(image) == 4:
        background.paste(image[0], (72, 102))
        background.paste(image[1], (312, 102))
        background.paste(image[2], (557, 102))
        background.paste(image[3], (780, 102))
    
    elif len(image) == 3:
        background.paste(image[0], (184, 102))
        background.paste(image[1], (425, 102))
        background.paste(image[2], (671, 102))

    elif len(image) == 2:
        background.paste(image[0], (304, 102))
        background.paste(image[1], (545, 102))

    else:
        background.paste(image[0], (428, 102))


<<<<<<< HEAD
    logo = logo.resize(logo_size, Image.ANTIALIAS)
    background.paste(logo, logo_position, logo)
    
    background.save('social-card-image.png',"PNG", quality=100)
=======
            background.paste(img, (13, 17))
    draw = ImageDraw.Draw(background)
    #myFont = ImageFont.truetype('FreeMono.ttf', 65)
    draw.text((340, 406), recom_text, fill =(255, 255, 255))
    background.save('social-card-image.png',"PNG")
    
    
>>>>>>> a23f6387
<|MERGE_RESOLUTION|>--- conflicted
+++ resolved
@@ -525,19 +525,12 @@
 def overlay_covers_over_background():
     """This method take as an input a list with the five books, from a list, 
     and put their cover in the correct spot in order to create a new image for social-card"""
-    
-<<<<<<< HEAD
-    five_seeds = create_list_preview("/people/openlibrary/lists/OL5L")
-    background = Image.open("/openlibrary/static/images/Twitter_Post_Background_Shelf_Color.png")
-
-    logo = Image.open("/openlibrary/static/images/Open_Library_logo.png")
-
-=======
+
     five_seeds = create_list_preview("/people/openlibrary/lists/OL1L")     
     background = Image.open("/openlibrary/static/images/Twitter_Post_Background_Shelf_Color.png")
     
+    logo = Image.open("/openlibrary/static/images/Open_Library_logo.png")
     recom_text = create_preview_recommendation_text("/people/openlibrary/lists/OL1L")
->>>>>>> a23f6387
     text_size=(344,33)
     logo_size=(168,41)
     text_position=(340,406)
@@ -584,17 +577,13 @@
         background.paste(image[0], (428, 102))
 
 
-<<<<<<< HEAD
     logo = logo.resize(logo_size, Image.ANTIALIAS)
     background.paste(logo, logo_position, logo)
-    
-    background.save('social-card-image.png',"PNG", quality=100)
-=======
-            background.paste(img, (13, 17))
+
     draw = ImageDraw.Draw(background)
     #myFont = ImageFont.truetype('FreeMono.ttf', 65)
     draw.text((340, 406), recom_text, fill =(255, 255, 255))
-    background.save('social-card-image.png',"PNG")
     
+    background.save('social-card-image.png',"PNG", quality=100)
     
->>>>>>> a23f6387
+    