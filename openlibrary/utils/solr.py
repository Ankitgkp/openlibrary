"""Python library for accessing Solr"""

import logging
import re
from collections.abc import Callable, Iterable
from typing import Literal, TypeVar
from urllib.parse import urlencode, urlsplit

import httpx
import requests
import web

from openlibrary.utils.async_utils import async_bridge

logger = logging.getLogger("openlibrary.logger")


T = TypeVar('T')

DEFAULT_SOLR_TIMEOUT_SECONDS = 10
DEFAULT_PASS_TIME_ALLOWED = True


SolrRequestLabel = Literal[
    'UNLABELLED',
    'BOOK_SEARCH',
    'BOOK_SEARCH_API',
    'BOOK_SEARCH_FACETS',
    'BOOK_CAROUSEL',
    'AUTHOR_BOOKS_PAGE',
    # /get endpoint
    'GET_WORK_SOLR_DATA',
    # Subject, publisher pages
    'SUBJECT_ENGINE_PAGE',
    'SUBJECT_ENGINE_API',
    # Used for the internal request made by solr to choose the best edition
    # during a normal book search
    'EDITION_MATCH',
    'LIST_SEARCH',
    'LIST_SEARCH_API',
    'SUBJECT_SEARCH',
    'SUBJECT_SEARCH_API',
    'AUTHOR_SEARCH',
    'AUTHOR_SEARCH_API',
]


class Solr:
    def __init__(self, base_url):
        """
        :param base_url: The base url of the solr server/collection. E.g. http://localhost:8983/solr/openlibrary
        """
        self.base_url = base_url
        self.host = urlsplit(self.base_url)[1]
        self.session = requests.Session()
        self.httpx_session = httpx.AsyncClient()

    def escape(self, query):
        r"""Escape special characters in the query string

        >>> solr = Solr("")
        >>> solr.escape("a[b]c")
        'a\\[b\\]c'
        """
        chars = r'+-!(){}[]^"~*?:\\'
        pattern = re.compile("([%s])" % re.escape(chars))
        return pattern.sub(r'\\\1', query)

    def get(
        self,
        key: str,
        fields: list[str] | None = None,
        doc_wrapper: Callable[[dict], T] = web.storage,
        request_label: SolrRequestLabel = 'UNLABELLED',
    ) -> T | None:
        """Get a specific item from solr"""
        logger.info(f"solr /get: {key}, {fields}")
        resp = self.session.get(
            f"{self.base_url}/get",
            # It's unclear how field=None is getting in here; a better fix would be at the source.
            params={
                'id': key,
                **(
                    {'fl': ','.join([field for field in fields if field])}
                    if fields
                    else {}
                ),
                'ol.label': request_label,
            },
        ).json()

        # Solr returns {doc: null} if the record isn't there
        return doc_wrapper(resp['doc']) if resp['doc'] else None

    def get_many(
        self,
        keys: Iterable[str],
        fields: Iterable[str] | None = None,
        doc_wrapper: Callable[[dict], T] = web.storage,
    ) -> list[T]:
        ids = list(keys)
        if not ids:
            return []
        logger.info(f"solr /get: {ids}, {fields}")
        resp = self.session.post(
            f"{self.base_url}/get",
            data={
                'ids': ','.join(ids),
                **({'fl': ','.join(fields)} if fields else {}),
            },
        ).json()
        return [doc_wrapper(doc) for doc in resp['response']['docs']]

    def update_in_place(self, request, commit: bool = False):
        resp = requests.post(
            f'{self.base_url}/update?update.partial.requireInPlace=true&commit={commit}',
            json=request,
        ).json()
        return resp

    def select(
        self,
        query,
        fields=None,
        facets=None,
        rows=None,
        start=None,
        doc_wrapper=None,
        facet_wrapper=None,
        _timeout=DEFAULT_SOLR_TIMEOUT_SECONDS,
        _pass_time_allowed=DEFAULT_PASS_TIME_ALLOWED,
        **kw,
    ):
        """Execute a solr query.

        query can be a string or a dictionary. If query is a dictionary, query
        is constructed by concatenating all the key-value pairs with AND condition.
        """
        params = {'wt': 'json'}

        for k, v in kw.items():
            # convert keys like facet_field to facet.field
            params[k.replace('_', '.')] = v

        params['q'] = self._prepare_select(query)

        if rows is not None:
            params['rows'] = rows
        params['start'] = start or 0

        if fields:
            params['fl'] = ",".join(fields)

        if facets:
            params['facet'] = "true"
            params['facet.field'] = []

            for f in facets:
                if isinstance(f, dict):
                    name = f.pop("name")
                    for k, v in f.items():
                        params[f"f.{name}.facet.{k}"] = v
                else:
                    name = f
                params['facet.field'].append(name)

<<<<<<< HEAD
        response = async_bridge.run(
            self.raw_request('select', urlencode(params, doseq=True), _timeout=_timeout)
        )

        json_data = response.json()

=======
        json_data = self.raw_request(
            'select',
            urlencode(params, doseq=True),
            _timeout=_timeout,
            _pass_time_allowed=_pass_time_allowed,
        ).json()
>>>>>>> e0f46f84
        return self._parse_solr_result(
            json_data, doc_wrapper=doc_wrapper, facet_wrapper=facet_wrapper
        )

    async def raw_request(
        self,
        path_or_url: str,
        payload: str,
<<<<<<< HEAD
        _timeout: int | None = None,
    ) -> httpx.Response:
=======
        _timeout: int | None = DEFAULT_SOLR_TIMEOUT_SECONDS,
        _pass_time_allowed: bool = True,
    ) -> requests.Response:
        """
        :param _pass_time_allowed: If False, solr will continue processing the query
            server-side even if the client has timed out. This is useful for when
            you want a long-running query to complete and populate Solr's caches,
            which will result in subsequent requests for that same query to possibly
            not time out.
        """
>>>>>>> e0f46f84
        if path_or_url.startswith("http"):
            # TODO: Should this only take a path, not a full url? Would need to
            # update worksearch.code.execute_solr_query accordingly.
            url = path_or_url
        else:
            url = f'{self.base_url}/{path_or_url.lstrip("/")}'

        if _timeout is not None and _pass_time_allowed:
            if '?' in url:
                url += f'&timeAllowed={_timeout * 1000}'
            else:
                url += f'?timeAllowed={_timeout * 1000}'

        # switch to POST request when the payload is too big.
        # XXX: would it be a good idea to switch to POST always?
        if len(payload) < 500:
            sep = '&' if '?' in url else '?'
            url = url + sep + payload
            logger.info("solr request: %s", url)
<<<<<<< HEAD
            return await self.httpx_session.get(url, timeout=timeout)
=======
            return self.session.get(url, timeout=_timeout)
>>>>>>> e0f46f84
        else:
            logger.info("solr request: %s ...", url)
            headers = {
                "Content-Type": "application/x-www-form-urlencoded; charset=UTF-8"
            }
<<<<<<< HEAD
            return await self.httpx_session.post(
                url, data=payload, headers=headers, timeout=timeout
=======
            return self.session.post(
                url, data=payload, headers=headers, timeout=_timeout
>>>>>>> e0f46f84
            )

    def _parse_solr_result(self, result, doc_wrapper, facet_wrapper):
        response = result['response']

        doc_wrapper = doc_wrapper or web.storage
        facet_wrapper = facet_wrapper or (
            lambda name, value, count: web.storage(locals())
        )

        d = web.storage()
        d.num_found = response['numFound']
        d.docs = [doc_wrapper(doc) for doc in response['docs']]

        if 'facet_counts' in result:
            d.facets = {}
            for k, v in result['facet_counts']['facet_fields'].items():
                d.facets[k] = [
                    facet_wrapper(k, value, count) for value, count in web.group(v, 2)
                ]

        if 'highlighting' in result:
            d.highlighting = result['highlighting']

        if 'spellcheck' in result:
            d.spellcheck = result['spellcheck']

        return d

    def _prepare_select(self, query):
        def escape(v):
            # TODO: improve this
            return v.replace('"', r'\"').replace("(", "\\(").replace(")", "\\)")

        def escape_value(v):
            if isinstance(v, tuple):  # hack for supporting range
                return f"[{escape(v[0])} TO {escape(v[1])}]"
            elif isinstance(v, list):  # one of
                return "(%s)" % " OR ".join(escape_value(x) for x in v)
            else:
                return '"%s"' % escape(v)

        if isinstance(query, dict):
            op = query.pop("_op", "AND")
            if op.upper() != "OR":
                op = "AND"
            op = " " + op + " "

            q = op.join(f'{k}:{escape_value(v)}' for k, v in query.items())
        else:
            q = query
        return q


if __name__ == '__main__':
    import doctest

    doctest.testmod()<|MERGE_RESOLUTION|>--- conflicted
+++ resolved
@@ -164,21 +164,15 @@
                     name = f
                 params['facet.field'].append(name)
 
-<<<<<<< HEAD
-        response = async_bridge.run(
-            self.raw_request('select', urlencode(params, doseq=True), _timeout=_timeout)
-        )
-
-        json_data = response.json()
-
-=======
-        json_data = self.raw_request(
-            'select',
-            urlencode(params, doseq=True),
-            _timeout=_timeout,
-            _pass_time_allowed=_pass_time_allowed,
-        ).json()
->>>>>>> e0f46f84
+        json_data = async_bridge.run(
+            self.raw_request(
+                'select',
+                urlencode(params, doseq=True),
+                _timeout=_timeout,
+                _pass_time_allowed=_pass_time_allowed,
+            )
+        ).json()
+
         return self._parse_solr_result(
             json_data, doc_wrapper=doc_wrapper, facet_wrapper=facet_wrapper
         )
@@ -187,13 +181,9 @@
         self,
         path_or_url: str,
         payload: str,
-<<<<<<< HEAD
-        _timeout: int | None = None,
-    ) -> httpx.Response:
-=======
         _timeout: int | None = DEFAULT_SOLR_TIMEOUT_SECONDS,
         _pass_time_allowed: bool = True,
-    ) -> requests.Response:
+    ) -> httpx.Response:
         """
         :param _pass_time_allowed: If False, solr will continue processing the query
             server-side even if the client has timed out. This is useful for when
@@ -201,7 +191,6 @@
             which will result in subsequent requests for that same query to possibly
             not time out.
         """
->>>>>>> e0f46f84
         if path_or_url.startswith("http"):
             # TODO: Should this only take a path, not a full url? Would need to
             # update worksearch.code.execute_solr_query accordingly.
@@ -221,23 +210,14 @@
             sep = '&' if '?' in url else '?'
             url = url + sep + payload
             logger.info("solr request: %s", url)
-<<<<<<< HEAD
-            return await self.httpx_session.get(url, timeout=timeout)
-=======
-            return self.session.get(url, timeout=_timeout)
->>>>>>> e0f46f84
+            return await self.httpx_session.get(url, timeout=_timeout)
         else:
             logger.info("solr request: %s ...", url)
             headers = {
                 "Content-Type": "application/x-www-form-urlencoded; charset=UTF-8"
             }
-<<<<<<< HEAD
             return await self.httpx_session.post(
-                url, data=payload, headers=headers, timeout=timeout
-=======
-            return self.session.post(
                 url, data=payload, headers=headers, timeout=_timeout
->>>>>>> e0f46f84
             )
 
     def _parse_solr_result(self, result, doc_wrapper, facet_wrapper):
