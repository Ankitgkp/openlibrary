import web, re, urllib, dbm
from lxml.etree import XML, XMLSyntaxError
from infogami.utils import delegate, stats
from infogami import config
from infogami.utils.view import render, render_template, safeint, add_flash_message
import simplejson as json
from openlibrary.plugins.openlibrary.processors import urlsafe
from unicodedata import normalize
from collections import defaultdict

ftoken_db = None

try:
    from openlibrary.plugins.upstream.utils import get_coverstore_url
except AttributeError:
    pass # unittest
from openlibrary.plugins.search.code import search as _edition_search
from infogami.plugins.api.code import jsonapi

re_solr_range = re.compile(r'\[.+\bTO\b.+\]', re.I)
re_bracket = re.compile(r'[\[\]]')
re_to_esc = re.compile(r'[\[\]:]')
def escape_bracket(q):
    if re_solr_range.search(q):
        return q
    return re_bracket.sub(lambda m:'\\'+m.group(), q)

class edition_search(_edition_search):
    path = "/search/edition"

if hasattr(config, 'plugin_worksearch'):
    solr_host = config.plugin_worksearch.get('solr', 'localhost')
    solr_select_url = "http://" + solr_host + "/solr/works/select"

    solr_subject_host = config.plugin_worksearch.get('subject_solr', 'localhost')
    solr_subject_select_url = "http://" + solr_subject_host + "/solr/subjects/select"

    solr_author_host = config.plugin_worksearch.get('author_solr', 'localhost')
    solr_author_select_url = "http://" + solr_author_host + "/solr/authors/select"

    solr_edition_host = config.plugin_worksearch.get('edition_solr', 'localhost')
    solr_edition_select_url = "http://" + solr_edition_host + "/solr/editions/select"

    default_spellcheck_count = config.plugin_worksearch.get('spellcheck_count', 10)

    ebook_count_host = config.plugin_worksearch.get('ebook_count_host')
    ebook_count_user = config.plugin_worksearch.get('ebook_count_user')
    ebook_count_db_name = config.plugin_worksearch.get('ebook_count_db_name')

    ebook_count_db = web.database(dbn='postgres', db=ebook_count_db_name, host=ebook_count_host, user=ebook_count_user)

to_drop = set(''';/?:@&=+$,<>#%"{}|\\^[]`\n\r''')

def str_to_key(s):
    return ''.join(c if c != ' ' else ' ' for c in s.lower() if c not in to_drop)

re_author_facet = re.compile('^(OL\d+A) (.*)$')
def read_author_facet(af):
    if '\t' in af:
        return af.split('\t')
    else:
        return re_author_facet.match(af).groups()

search_fields = ["key", "redirects", "title", "subtitle", "alternative_title", "alternative_subtitle", "edition_key", "by_statement", "publish_date", "lccn", "ia", "oclc", "isbn", "contributor", "publish_place", "publisher", "first_sentence", "author_key", "author_name", "author_alternative_name", "subject", "person", "place", "time"]

all_fields = search_fields + ["has_fulltext", "title_suggest", "edition_count", "publish_year", "language", "number_of_pages", "ia_count", "publisher_facet", "author_facet", "first_publish_year"] + ['%s_key' % f for f in ('subject', 'person', 'place', 'time')]

facet_fields = ["has_fulltext", "author_facet", "language", "first_publish_year", "publisher_facet", "subject_facet", "person_facet", "place_facet", "time_facet"]

facet_list_fields = [i for i in facet_fields if i not in ("has_fulltext")]

def get_language_name(code):
    l = web.ctx.site.get('/languages/' + code)
    return l.name if l else "'%s' unknown" % code

def read_facets(root):
    bool_map = dict(true='yes', false='no')
    e_facet_counts = root.find("lst[@name='facet_counts']")
    e_facet_fields = e_facet_counts.find("lst[@name='facet_fields']")
    facets = {}
    for e_lst in e_facet_fields:
        assert e_lst.tag == 'lst'
        name = e_lst.attrib['name']
        if name == 'author_facet':
            name = 'author_key'
        if name == 'has_fulltext': # boolean facets
            e_true = e_lst.find("int[@name='true']")
            true_count = e_true.text if e_true is not None else 0
            e_false = e_lst.find("int[@name='false']")
            false_count = e_false.text if e_false is not None else 0
            facets[name] = [
                ('true', 'yes', true_count),
                ('false', 'no', false_count),
            ]
            continue
        facets[name] = []
        for e in e_lst:
            if e.text == '0':
                continue
            k = e.attrib['name']
            if name == 'author_key':
                k, display = read_author_facet(k) # FIXME
            elif name == 'language':
                display = get_language_name(k)
            else:
                display = k
            facets[name].append((k, display, e.text))
    return facets

def url_quote(s):
    if not s:
        return ''
    return urllib.quote_plus(s.encode('utf-8'))

def advanced_to_simple(params): # unused
    q_list = []
    q = params.get('q')
    if q and q != '*:*':
        q_list.append(params['q'])
    for k in 'title', 'author':
        if k in params:
            q_list.append("%s:(%s)" % (k, params[k]))
    return ' '.join(q_list)

re_paren = re.compile('[()]')

re_isbn = re.compile('^([0-9]{9}[0-9Xx]|[0-9]{13})$')

re_isbn_field = re.compile('^\s*(?:isbn[:\s]*)?([-0-9X]{9,})\s*$', re.I)

def read_isbn(s):
    s = s.replace('-', '')
    return s if re_isbn.match(s) else None

#re_field = re.compile('([a-zA-Z_]+):')
re_author_key = re.compile(r'(OL\d+A)')

field_name_map = {
    'author': 'author_name',
    'authors': 'author_name',
    'by': 'author_name',
    'publishers': 'publisher',
}

all_fields += field_name_map.keys()
re_fields = re.compile('(-?' + '|'.join(all_fields) + r'):', re.I)

plurals = dict((f + 's', f) for f in ('publisher', 'author'))

re_op = re.compile(' +(OR|AND)$')
        
def parse_query_fields(q):
    found = [(m.start(), m.end()) for m in re_fields.finditer(q)]
    first = q[:found[0][0]].strip() if found else q.strip()
    if first:
        yield {'field': 'text', 'value': first.replace(':', '\:')}
    for field_num in range(len(found)):
        op_found = None
        f = found[field_num]
        field_name = q[f[0]:f[1]-1].lower()
        if field_name in field_name_map:
            field_name = field_name_map[field_name]
        if field_num == len(found)-1:
            v = q[f[1]:].strip()
        else:
            v = q[f[1]:found[field_num+1][0]].strip()
            m = re_op.search(v)
            if m:
                v = v[:-len(m.group(0))]
                op_found = m.group(1)
        yield {'field': field_name, 'value': v.replace(':', '\:')}
        if op_found:
            yield {'op': op_found }

def build_q_list(param):
    q_list = []
    if 'q' in param:
        q_param = param['q'].strip()
    else:
        q_param = None
    use_dismax = False
    if q_param:
        if q_param == '*:*':
            q_list.append(q_param)
        elif 'NOT ' in q_param: # this is a hack
            q_list.append(q_param.strip())
        elif re_fields.search(q_param):
            q_list.extend(i['op'] if 'op' in i else '%s:(%s)' % (i['field'], i['value']) for i in parse_query_fields(q_param))
        else:
            isbn = read_isbn(q_param)
            if isbn:
                q_list.append('isbn:(%s)' % isbn)
            else:
                q_list.append(q_param.strip().replace(':', '\:'))
                use_dismax = True
    else:
        if 'author' in param:
            v = param['author'].strip()
            m = re_author_key.search(v)
            if m: # FIXME: 'OL123A OR OL234A'
                q_list.append('author_key:(' + m.group(1) + ')')
            else:
                v = re_to_esc.sub(lambda m:'\\' + m.group(), v)
                q_list.append('(author_name:(' + v + ') OR author_alternative_name:(' + v + '))')

        check_params = ['title', 'publisher', 'isbn', 'oclc', 'lccn', 'contribtor', 'subject', 'place', 'person', 'time']
        q_list += ['%s:(%s)' % (k, param[k]) for k in check_params if k in param]
    return (q_list, use_dismax)

def run_solr_query(param = {}, rows=100, page=1, sort=None, spellcheck_count=None):
    if spellcheck_count == None:
        spellcheck_count = default_spellcheck_count
    offset = rows * (page - 1)

    (q_list, use_dismax) = build_q_list(param)

    fields = ['key', 'author_name', 'author_key', 'title', 'subtitle', 'edition_count', 'ia', 'has_fulltext', 'first_publish_year', 'cover_edition_key', 'public_scan_b', 'lending_edition_s', 'overdrive_s', 'ia_collection_s']
    fl = ','.join(fields)
    if use_dismax:
        q = web.urlquote(' '.join(q_list))
        solr_select = solr_select_url + "?defType=dismax&q.op=AND&q=%s&qf=text+title^5+author_name^5&bf=sqrt(edition_count)^10&start=%d&rows=%d&fl=%s&wt=standard" % (q, offset, rows, fl)
    else:
        q = web.urlquote(' '.join(q_list + ['_val_:"sqrt(edition_count)"^10']))
        solr_select = solr_select_url + "?q.op=AND&q=%s&start=%d&rows=%d&fl=%s&wt=standard" % (q, offset, rows, fl)
    solr_select += '&spellcheck=true&spellcheck.count=%d' % spellcheck_count
    solr_select += "&facet=true&" + '&'.join("facet.field=" + f for f in facet_fields)

    if 'public_scan' in param:
        v = param.pop('public_scan').lower()
        if v in ('true', 'false'):
            if v == 'false':
                # also constrain on print disabled since the index may not be in sync
                param.setdefault('print_disabled', 'false')
            solr_select += '&fq=public_scan_b:%s' % v

    if 'print_disabled' in param:
        v = param.pop('print_disabled').lower()
        if v in ('true', 'false'):
            solr_select += '&fq=%ssubject_key:protected_daisy' % ('-' if v == 'false' else '')

    k = 'has_fulltext'
    if k in param:
        v = param[k].lower()
        if v not in ('true', 'false'):
            del param[k]
        param[k] == v
        solr_select += '&fq=%s:%s' % (k, v)

    for k in facet_list_fields:
        if k == 'author_facet':
            k = 'author_key'
        if k not in param:
            continue
        v = param[k]
        solr_select += ''.join('&fq=%s:"%s"' % (k, url_quote(l)) for l in v if l)
    if sort:
        solr_select += "&sort=" + url_quote(sort)
    
    stats.begin("solr", url=solr_select)
    reply = urllib.urlopen(solr_select).read()
    stats.end()    
    return (reply, solr_select, q_list)

re_pre = re.compile(r'<pre>(.*)</pre>', re.S)

def do_search(param, sort, page=1, rows=100, spellcheck_count=None):
    (reply, solr_select, q_list) = run_solr_query(param, rows, page, sort, spellcheck_count)
    is_bad = False
    if reply.startswith('<html'):
        is_bad = True
    if not is_bad:
        try:
            root = XML(reply)
        except XMLSyntaxError:
            is_bad = True
    if is_bad:
        m = re_pre.search(reply)
        return web.storage(
            facet_counts = None,
            docs = [],
            is_advanced = bool(param.get('q', 'None')),
            num_found = None,
            solr_select = solr_select,
            q_list = q_list,
            error = (web.htmlunquote(m.group(1)) if m else reply),
        )

    spellcheck = root.find("lst[@name='spellcheck']")
    spell_map = {}
    if spellcheck is not None and len(spellcheck):
        for e in spellcheck.find("lst[@name='suggestions']"):
            assert e.tag == 'lst'
            a = e.attrib['name']
            if a in spell_map or a in ('sqrt', 'edition_count'):
                continue
            spell_map[a] = [i.text for i in e.find("arr[@name='suggestion']")]

    docs = root.find('result')
    return web.storage(
        facet_counts = read_facets(root),
        docs = docs,
<<<<<<< HEAD
        is_advanced = bool(param.get('q', None)),
=======
        is_advanced = bool(param.get('q', 'None')),
>>>>>>> 411882ba
        num_found = (int(docs.attrib['numFound']) if docs is not None else None),
        solr_select = solr_select,
        q_list = q_list,
        error = None,
        spellcheck = spell_map,
    )

def get_doc(doc):
    e_ia = doc.find("arr[@name='ia']")
    first_pub = None
    e_first_pub = doc.find("int[@name='first_publish_year']")
    if e_first_pub is not None:
        first_pub = e_first_pub.text
    e_first_edition = doc.find("str[@name='first_edition']")
    first_edition = None
    if e_first_edition is not None:
        first_edition = e_first_edition.text

    work_subtitle = None
    e_subtitle = doc.find("str[@name='subtitle']")
    if e_subtitle is not None:
        work_subtitle = e_subtitle.text

    if doc.find("arr[@name='author_key']") is None:
        assert doc.find("arr[@name='author_name']") is None
        authors = []
    else:
        ak = [e.text for e in doc.find("arr[@name='author_key']")]
        an = [e.text for e in doc.find("arr[@name='author_name']")]
        authors = [web.storage(key=key, name=name, url="/authors/%s/%s" % (key, (urlsafe(name) if name is not None else 'noname'))) for key, name in zip(ak, an)]

    cover = doc.find("str[@name='cover_edition_key']")
    e_public_scan = doc.find("bool[@name='public_scan_b']")
    e_overdrive = doc.find("str[@name='overdrive_s']")
    e_lending_edition = doc.find("str[@name='lending_edition_s']")
    e_collection = doc.find("str[@name='ia_collection_s']")
    collections = set()
    if e_collection is not None:
        collections = set(e_collection.text.split(';'))

    doc = web.storage(
        key = doc.find("str[@name='key']").text,
        title = doc.find("str[@name='title']").text,
        edition_count = int(doc.find("int[@name='edition_count']").text),
        ia = [e.text for e in (e_ia if e_ia is not None else [])],
        has_fulltext = (doc.find("bool[@name='has_fulltext']").text == 'true'),
        public_scan = ((e_public_scan.text == 'true') if e_public_scan is not None else (e_ia is not None)),
        overdrive = (e_overdrive.text.split(';') if e_overdrive is not None else []),
        lending_edition = (e_lending_edition.text if e_lending_edition is not None else None),
        collections = collections,
        authors = authors,
        first_publish_year = first_pub,
        first_edition = first_edition,
        subtitle = work_subtitle,
        cover_edition_key = (cover.text if cover is not None else None),
    )
    doc.url = '/works/' + doc.key + '/' + urlsafe(doc.title)
    return doc

re_subject_types = re.compile('^(places|times|people)/(.*)')
subject_types = {
    'places': 'place',
    'times': 'time',
    'people': 'person',
    'subjects': 'subject',
}

re_year_range = re.compile('^(\d{4})-(\d{4})$')

def work_object(w):
    ia = w.get('ia', [])
    obj = dict(
        authors = [web.storage(key='/authors/' + k, name=n) for k, n in zip(w['author_key'], w['author_name'])],
        edition_count = w['edition_count'],
        key = '/works/' + w['key'],
        title = w['title'],
        public_scan = w.get('public_scan_b', bool(ia)),
        lending_edition = w.get('lending_edition_s', ''),
        overdrive = (w['overdrive_s'].split(';') if 'overdrive_s' in w else []),
        collections = set(w['ia_collection_s'].split(';') if 'ia_collection_s' in w else []),
        url = '/works/' + w['key'] + '/' + urlsafe(w['title']),
        cover_edition_key = w.get('cover_edition_key'),
        first_publish_year = (w['first_publish_year'] if 'first_publish_year' in w else None),
        ia = w.get('ia', [])
    )
    for f in 'has_fulltext', 'subtitle':
        if w.get(f):
            obj[f] = w[f]
    return web.storage(obj)

def get_facet(facets, f, limit=None):
    return list(web.group(facets[f][:limit * 2] if limit else facets[f], 2))
    
SUBJECTS = [
    web.storage(name="subject", key="subjects", prefix="/subjects/", facet="subject_facet", facet_key="subject_key"),
    web.storage(name="person", key="people", prefix="/subjects/person:", facet="person_facet", facet_key="person_key"),
    web.storage(name="place", key="places", prefix="/subjects/place:", facet="place_facet", facet_key="place_key"),
    web.storage(name="time", key="times", prefix="/subjects/time:", facet="time_facet", facet_key="time_key"),
]

def finddict(dicts, **filters):
    """Find a dictionary that matches given filter conditions.
    
        >>> dicts = [{"x": 1, "y": 2}, {"x": 3, "y": 4}]
        >>> finddict(dicts, x=1)
        {'x': 1, 'y': 2}
    """
    for d in dicts:
        if (all(d.get(k) == v for k, v in filters.iteritems())):
            return d            

def first(seq):
    try:
        return iter(seq).next()
    except:
        return None

re_chars = re.compile("([%s])" % re.escape(r'+-!(){}[]^"~*?:\\'))
re_year = re.compile(r'\b(\d+)$')

def find_ebook_count(field, key):
    q = '%s_key:%s+AND+(overdrive_s:*+OR+ia:*)' % (field, re_chars.sub(r'\\\1', key).encode('utf-8'))

    root_url = 'http://ia331508:8983/solr/works/select?wt=json&indent=on&rows=%d&start=%d&q.op=AND&q=%s&fl=edition_key'
    rows = 1000

    ebook_count = 0
    start = 0
    solr_url = root_url % (rows, start, q)
    
    stats.begin("solr", url=solr_url)
    response = json.load(urllib.urlopen(solr_url))['response']
    stats.end()
    
    num_found = response['numFound']
    print 'num_found:', num_found
    years = defaultdict(int)
    while start < num_found:
        if start:
            solr_url = root_url % (rows, start, q)
            print solr_url
            stats.begin("solr", url=solr_url)
            response = json.load(urllib.urlopen(solr_url))['response']
            stats.end()
        for doc in response['docs']:
            for k in doc['edition_key']:
                e = web.ctx.site.get('/books/' + k)
                ia = set(i[3:] for i in e.get('source_records', []) if i.startswith('ia:'))
                if e.get('ocaid'):
                    ia.add(e['ocaid'])
                pub_date = e.get('publish_date')
                pub_year = -1
                if pub_date:
                    m = re_year.search(pub_date)
                    if m:
                        pub_year = int(m.group(1))
                ebook_count = len(ia)
                if 'overdrive' in e.get('identifiers', {}):
                    ebook_count += len(e['identifiers']['overdrive'])
                if ebook_count:
                    years[pub_year] += ebook_count
        start += rows

    return dict(years)

def get_ebook_count(field, key, publish_year=None):
    def db_lookup(field, key, publish_year=None):
        sql = 'select sum(ebook_count) as num from subjects where field=$field and key=$key'
        if publish_year:
            if isinstance(publish_year, list):
                sql += ' and publish_year between $y1 and $y2'
                (y1, y2) = publish_year
            else:
                sql += ' and publish_year=$publish_year'
        return list(ebook_count_db.query(sql, vars=locals()))[0].num

    total = db_lookup(field, key, publish_year)
    if total:
        return total
    elif publish_year:
        sql = 'select ebook_count as num from subjects where field=$field and key=$key limit 1'
        if len(list(ebook_count_db.query(sql, vars=locals()))) != 0:
            return 0
    years = find_ebook_count(field, key)
    if not years:
        return 0
    for year, count in sorted(years.iteritems()):
        ebook_count_db.query('insert into subjects (field, key, publish_year, ebook_count) values ($field, $key, $year, $count)', vars=locals())

    return db_lookup(field, key, publish_year)

def get_subject(key, details=False, offset=0, limit=12, **filters):
    """Returns data related to a subject.

    By default, it returns a storage object with key, name, work_count and works. 
    The offset and limit arguments are used to get the works.
        
        >>> get_subject("/subjects/Love") #doctest: +SKIP
        {
            "key": "/subjects/Love", 
            "name": "Love",
            "work_count": 5129, 
            "works": [...]
        }
        
    When details=True, facets and ebook_count are additionally added to the result.

    >>> get_subject("/subjects/Love", details=True) #doctest: +SKIP
    {
        "key": "/subjects/Love", 
        "name": "Love",
        "work_count": 5129, 
        "works": [...],
        "ebook_count": 94, 
        "authors": [
            {
                "count": 11, 
                "name": "Plato.", 
                "key": "/authors/OL12823A"
            }, 
            ...
        ],
        "subjects": [
            {
                "count": 1168,
                "name": "Religious aspects", 
                "key": "/subjects/religious aspects"
            }, 
            ...
        ],
        "times": [...],
        "places": [...],
        "people": [...],
        "publishing_history": [[1492, 1], [1516, 1], ...],
        "publishers": [
            {
                "count": 57, 
                "name": "Sine nomine"        
            },
            ...
        ]
    }
    
    Optional arguments limit and offset can be passed to limit the number of works returned and starting offset.
    
    Optional arguments has_fulltext and published_in can be passed to filter the results.
    """
    m = web.re_compile(r'/subjects/(place:|time:|person:|)(.+)').match(key)
    if m:
        prefix = "/subjects/" + m.group(1)
        path = m.group(2)
    else:
        return None
        
    meta = finddict(SUBJECTS, prefix=prefix)
    
    q = {meta.facet_key: str_to_key(path).lower()}
    subject_type = meta.name

    name = path.replace("_", " ")

    def facet_wrapper(facet, value, count):
        if facet == "publish_year":
            return [int(value), count]
        elif facet == "publisher_facet":
            return web.storage(name=value, count=count)
        elif facet == "author_facet":
            author = read_author_facet(value) # FIXME
            return web.storage(name=author[1], key="/authors/" + author[0], count=count)
        elif facet in ["subject_facet", "person_facet", "place_facet", "time_facet"]:
            return web.storage(key=finddict(SUBJECTS, facet=facet).prefix + str_to_key(value).replace(" ", "_"), name=value, count=count)
        elif facet == "has_fulltext":
            return [value, count]
        else:
            return web.storage(name=value, count=count)

    # search for works
    from search import work_search
    kw = {} 
    if details:
        kw['facets'] = [
            {"name": "author_facet", "sort": "count"},
            "language", 
            "publisher_facet", 
            {"name": "publish_year", "limit": -1}, 
            "subject_facet", "person_facet", "place_facet", "time_facet", 
            "has_fulltext"]        
        kw['facet.mincount'] = 1
        kw['facet.limit'] = 25
        kw['facet_wrapper'] = facet_wrapper

    if filters:
        if filters.get("has_fulltext") == "true":
            q['has_fulltext'] = "true"
        if filters.get("publish_year"):
            q['publish_year'] = filters['publish_year']

    result = work_search(q, offset=offset, limit=limit, sort="edition_count desc", **kw)
    for w in result.docs:
        w.ia = w.ia and w.ia[0] or None

    subject = web.storage(
        key=key,
        name=name,
        subject_type=subject_type,
        work_count = result['num_found'],
        works=result['docs']
    )

    if details:
        #subject.ebook_count = dict(result.facets["has_fulltext"]).get("true", 0)
        subject.ebook_count = get_ebook_count(meta.name, q[meta.facet_key], q.get('publish_year'))

        subject.subjects = result.facets["subject_facet"]
        subject.places = result.facets["place_facet"]
        subject.people = result.facets["person_facet"]
        subject.times = result.facets["time_facet"]

        subject.authors = result.facets["author_facet"]        
        subject.publishers = result.facets["publisher_facet"]
        
        subject.publishing_history = [[year, count] for year, count in result.facets["publish_year"] if year > 1000]
        
        # strip self from subjects and use that to find exact name
        for i, s in enumerate(subject[meta.key]):
            if s.key.lower() == key.lower():
                subject.name = s.name;
                subject[meta.key].pop(i)
                break

    return subject

class subjects_json(delegate.page):
    path = '(/subjects/.+)'
    encoding = "json"

    @jsonapi
    def GET(self, key):
        if key.lower() != key:
            raise web.redirect(key.lower())

        i = web.input(offset=0, limit=12, details="false", has_fulltext="false")

        filters = {}
        if i.get("has_fulltext") == "true":
            filters["has_fulltext"] = "true"
            
        if i.get("published_in"):
            if "-" in i.published_in:
                begin, end = i.published_in.split("-", 1)
                
                if safeint(begin, None) is not None and safeint(end, None) is not None:
                    filters["publish_year"] = [begin, end]
            else:
                y = safeint(i.published_in, None)
                if y is not None:
                    filters["publish_year"] = i.published_in

        i.limit = safeint(i.limit, 12)
        i.offset = safeint(i.offset, 0)

        subject = get_subject(key, offset=i.offset, limit=i.limit, details=i.details.lower() == "true", **filters)
        return json.dumps(subject)
        
class subject_works_json(delegate.page):
    path = '(/subjects/\w+)/works'
    encoding = "json"

    @jsonapi
    def GET(self, key):
        if key.lower() != key:
            raise web.redirect(key.lower())

        i = web.input(offset=0, limit=12, has_fulltext="false")

        filters = {}
        if i.get("has_fulltext") == "true":
            filters["has_fulltext"] = "true"
            
        if i.get("published_in"):
            if "-" in i.published_in:
                begin, end = i.published_in.split("-", 1)
                
                if safeint(begin, None) is not None and safeint(end, None) is not None:
                    filters["publish_year"] = [begin, end]
            else:
                y = safeint(i.published_in, None)
                if y is not None:
                    filters["publish_year"] = i.published_in

        i.limit = safeint(i.limit, 12)
        i.offset = safeint(i.offset, 0)

        subject = get_subject(key, offset=i.offset, limit=i.limit, details=False, **filters)
        return json.dumps(subject)
    
        
class subjects(delegate.page):
    path = '(/subjects/.+)'
    
    def GET(self, key):
        if key.lower() != key:
            raise web.redirect(key.lower())
            
        # temporary code to handle url change from /people/ to /person:
        if key.count("/") == 3:
            key2 = key
            key2 = key2.replace("/people/", "/person:")
            key2 = key2.replace("/places/", "/place:")
            key2 = key2.replace("/times/", "/time:")
            if key2 != key:
                raise web.seeother(key2)
            
        page = get_subject(key, details=True)
        
        if page.work_count == 0:
            return render_template('subjects/notfound.tmpl', key)
        
        return render_template("subjects", page)

re_olid = re.compile('^OL\d+([AMW])$')
olid_urls = {'A': 'authors', 'M': 'editions', 'W': 'works'}

class search(delegate.page):
    def redirect_if_needed(self, i):
        params = {}
        need_redirect = False
        for k, v in i.items():
            if k in plurals:
                params[k] = None
                k = plurals[k]
                need_redirect = True
            if isinstance(v, list):
                if v == []:
                    continue
                clean = [normalize('NFC', b.strip()) for b in v]
                if clean != v:
                    need_redirect = True
                if len(clean) == 1 and clean[0] == u'':
                    clean = None
            else:
                clean = normalize('NFC', v.strip())
                if clean == '':
                    need_redirect = True
                    clean = None
                if clean != v:
                    need_redirect = True
            params[k] = clean
        if need_redirect:
            raise web.seeother(web.changequery(**params))

    def isbn_redirect(self, isbn_param):
        isbn = read_isbn(isbn_param)
        if not isbn:
            return
        editions = []
        for f in 'isbn_10', 'isbn_13':
            q = {'type': '/type/edition', f: isbn}
            editions += web.ctx.site.things(q)
        if len(editions) == 1:
            raise web.seeother(editions[0])

    def GET(self):
        global ftoken_db
        i = web.input(author_key=[], language=[], first_publish_year=[], publisher_facet=[], subject_facet=[], person_facet=[], place_facet=[], time_facet=[])
        if i.get('ftokens') and ',' not in i.ftokens:
            token = i.ftokens
            if ftoken_db is None:
                ftoken_db = dbm.open('/olsystem/ftokens', 'r')
            if ftoken_db.get(token):
                raise web.seeother('/subjects/' + ftoken_db[token].decode('utf-8').lower().replace(' ', '_'))

        if i.get('wisbn'):
            i.isbn = i.wisbn

        self.redirect_if_needed(i)

        if 'isbn' in i and all(not v for k, v in i.items() if k != 'isbn'):
            self.isbn_redirect(i.isbn)

        q_list = []
        q = i.get('q', '').strip()
        if q:
            m = re_olid.match(q)
            if m:
                raise web.seeother('/%s/%s' % (olid_urls[m.group(1)], q))
            m = re_isbn_field.match(q)
            if m:
                self.isbn_redirect(m.group(1))
            q_list.append(q)
        for k in ('title', 'author', 'isbn', 'subject', 'place', 'person', 'publisher'):
            if k in i:
                v = re_to_esc.sub(lambda m:'\\' + m.group(), i[k].strip())
                q_list.append(k + ':' + v)

        return render.work_search(i, ' '.join(q_list), do_search, get_doc)

def works_by_author(akey, sort='editions', page=1, rows=100):
    q='author_key:' + akey
    offset = rows * (page - 1)
    fields = ['key', 'author_name', 'author_key', 'title', 'subtitle',
        'edition_count', 'ia', 'cover_edition_key', 'has_fulltext',
        'first_publish_year', 'public_scan_b', 'lending_edition_s',
        'overdrive_s', 'ia_collection_s']
    fl = ','.join(fields)
    solr_select = solr_select_url + "?q.op=AND&q=%s&fq=&start=%d&rows=%d&fl=%s&wt=json" % (q, offset, rows, fl)
    facet_fields = ["author_facet", "language", "publish_year", "publisher_facet", "subject_facet", "person_facet", "place_facet", "time_facet"]
    if sort == 'editions':
        solr_select += '&sort=edition_count+desc'
    elif sort.startswith('old'):
        solr_select += '&sort=first_publish_year+asc'
    elif sort.startswith('new'):
        solr_select += '&sort=first_publish_year+desc'
    elif sort.startswith('title'):
        solr_select += '&sort=title+asc'
    solr_select += "&facet=true&facet.mincount=1&f.author_facet.facet.sort=count&f.publish_year.facet.limit=-1&facet.limit=25&" + '&'.join("facet.field=" + f for f in facet_fields)
    stats.begin("solr", url=solr_select)
    reply = json.load(urllib.urlopen(solr_select))
    stats.end()
    facets = reply['facet_counts']['facet_fields']
    works = [work_object(w) for w in reply['response']['docs']]

    def get_facet(f, limit=None):
        return list(web.group(facets[f][:limit * 2] if limit else facets[f], 2))

    return web.storage(
        num_found = int(reply['response']['numFound']),
        works = works,
        years = [(int(k), v) for k, v in get_facet('publish_year')],
        get_facet = get_facet,
        sort = sort,
    )

def sorted_work_editions(wkey, json_data=None):
    q='key:' + wkey
    if not json_data: # for testing
        solr_select = solr_select_url + "?version=2.2&q.op=AND&q=%s&rows=10&fl=edition_key&qt=standard&wt=json" % q
        stats.begin("solr", url=solr_select)
        json_data = urllib.urlopen(solr_select).read()
        stats.end()
    reply = json.loads(json_data)

    if reply['response']['numFound'] == 0:
        return []
    return reply["response"]['docs'][0].get('edition_key', [])

def simple_search(q, offset=0, rows=20, sort=None):
    solr_select = solr_select_url + "?version=2.2&q.op=AND&q=%s&fq=&start=%d&rows=%d&fl=*%%2Cscore&qt=standard&wt=json" % (web.urlquote(q), offset, rows)
    if sort:
        solr_select += "&sort=" + web.urlquote(sort)

    stats.begin("solr", url=solr_select)
    json_data = urllib.urlopen(solr_select)
    stats.end()
    return json.load(json_data)

def top_books_from_author(akey, rows=5, offset=0):
    q = 'author_key:(' + akey + ')'
    solr_select = solr_select_url + "?q=%s&start=%d&rows=%d&fl=key,title,edition_count&wt=json&sort=edition_count+desc" % (q, offset, rows)
    stats.begin("solr", url=solr_select)
    response = json.load(urllib.urlopen(solr_select))['response']
    stats.end()
    return {
        'books': [web.storage(doc) for doc in response['docs']],
        'total': response['numFound'],
    }

def do_merge():
    return
    
class improve_search(delegate.page):
    def GET(self):
        i = web.input(q=None)
        boost = dict((f, i[f]) for f in search_fields if f in i)
        return render.improve_search(search_fields, boost, i.q, simple_search)

class merge_author_works(delegate.page):
    path = "/authors/(OL\d+A)/merge-works"
    def GET(self, key):
        works = works_by_author(key)

class subject_search(delegate.page):
    path = '/search/subjects'
    def GET(self):
        def get_results(q, offset=0, limit=100):
            q = escape_bracket(q)
            solr_select = solr_subject_select_url + "?q.op=AND&q=%s&fq=&start=%d&rows=%d&fl=name,type,count&qt=standard&wt=json" % (web.urlquote(q), offset, limit)
            solr_select += '&sort=count+desc'
            stats.begin("solr", url=solr_select)
            json_data = urllib.urlopen(solr_select).read()
            stats.end()
            return json.loads(json_data)
        return render_template('search/subjects.tmpl', get_results)

class author_search(delegate.page):
    path = '/search/authors'
    def GET(self):
        def get_results(q, offset=0, limit=100):
            q = escape_bracket(q)
            solr_select = solr_author_select_url + "?q.op=AND&q=%s&fq=&start=%d&rows=%d&fl=*&qt=standard&wt=json" % (web.urlquote(q), offset, limit)
            solr_select += '&sort=work_count+desc'
            stats.begin("solr", url=solr_select)
            json_data = urllib.urlopen(solr_select).read()
            stats.end()
            return json.loads(json_data)
        return render_template('search/authors.tmpl', get_results)

class edition_search(delegate.page):
    path = '/search/editions'
    def GET(self):
        def get_results(q, offset=0, limit=100):
            q = escape_bracket(q)
            solr_select = solr_edition_select_url + "?q.op=AND&q=%s&fq=&start=%d&rows=%d&fl=*&qt=standard&wt=json" % (web.urlquote(q), offset, limit)
            stats.begin("solr", url=solr_select)
            json_data = urllib.urlopen(solr_select).read()
            stats.end()
            return json.loads(json_data)
        return render_template('search/editions.tmpl', get_results)

class search_json(delegate.page):
    path = "/search"
    encoding = "json"
    
    def GET(self):
        i = web.input()
        if 'query' in i:
            query = simplejson.loads(i.query)
        else:
            query = i
            
        limit = query.pop("limit", None)
        offset = safeint(query.pop("offset", 0))
        
        from openlibrary.utils.solr import Solr
        import simplejson
        
        solr = Solr("http://%s/solr/works" % solr_host)
        result = solr.select(query, rows=limit, start=offset)
        web.header('Content-Type', 'application/json')
        return delegate.RawText(simplejson.dumps(result, indent=True))<|MERGE_RESOLUTION|>--- conflicted
+++ resolved
@@ -278,7 +278,7 @@
         return web.storage(
             facet_counts = None,
             docs = [],
-            is_advanced = bool(param.get('q', 'None')),
+            is_advanced = bool(param.get('q')),
             num_found = None,
             solr_select = solr_select,
             q_list = q_list,
@@ -299,11 +299,7 @@
     return web.storage(
         facet_counts = read_facets(root),
         docs = docs,
-<<<<<<< HEAD
-        is_advanced = bool(param.get('q', None)),
-=======
-        is_advanced = bool(param.get('q', 'None')),
->>>>>>> 411882ba
+        is_advanced = bool(param.get('q')),
         num_found = (int(docs.attrib['numFound']) if docs is not None else None),
         solr_select = solr_select,
         q_list = q_list,
