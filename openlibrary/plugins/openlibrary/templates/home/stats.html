--- conflicted
+++ resolved
@@ -39,19 +39,6 @@
         <a href="/borrow" title="We're a library, so we lend books, too"><span class="ticks">$:commify(stats["loans"].get_summary(28))</span><span class="label">eBooks Borrowed</span></a> 
     </div> 
 
-<<<<<<< HEAD
-    <script type="text/javascript">
-    
-    \$(function () {
-         plot_data("#visitors", $:json_encode(stats["visitors"].get_counts(28, True)), "#e44028", "unique visitor(s) on");
-         plot_data("#members", $:json_encode(stats["members"].get_counts(28, True)), "#748d36", "new member(s) on");
-         plot_data("#edits", $:json_encode(stats["human_edits"].get_counts(28, True)), "#00636a","catalog edit(s) on");
-         plot_data("#lists", $:json_encode(stats["lists"].get_counts(28, True)), "#ffa337","list(s) created on");
-         plot_data("#ebooks", $:json_encode(stats["loans"].get_counts(28, True)), "#35672e","ebook(s) borrowed on");
-    });
-    
-=======
-
     <script type="text/javascript">
     
     \$(function () {
@@ -89,7 +76,6 @@
       return ret;
     }
     
->>>>>>> 875c5fe6
     function plot_data(selector, data, color, tooltip_message) {
         for (var i = 0; i < data.length; ++i)
     	data[i][0] += 60 * 60 * 1000;
@@ -145,19 +131,11 @@
                 var date = new Date(milli);
                 var x = date.toDateString(),
                 y = item.datapoint[1].toFixed(0);
-<<<<<<< HEAD
-                showTooltip(item.pageX, item.pageY, y + " "+ tooltip_message +" " + x);
-=======
               showTooltip(item.pageX, item.pageY, commify(y) + " "+ tooltip_message +" " + x);
->>>>>>> 875c5fe6
             } else {
                 \$("#chartLabelA").remove();
             };
         });
-    
-<<<<<<< HEAD
-    }
-=======
         }
->>>>>>> 875c5fe6
+
     </script>